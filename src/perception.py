"""
Output ports:
 - Trajectory object
 - A downsampled PointCloud object (containing just the object) in Object frame
"""

from collections import deque
from typing import Optional, List, Tuple
from pydrake.all import (
    AbstractValue,
    Trajectory,
    PointCloud,
    DiagramBuilder,
    RgbdSensor,
    MultibodyPlant,
    CameraConfig,
    RigidTransform,
    Diagram,
    RollPitchYaw,
    MakeRenderEngineGl,
    LeafSystem,
    AbstractValue,
    Context,
    InputPort,
    ImageDepth32F,
    ImageLabel16I,
    PointCloud,
    OutputPort,
    Rgba,
    Meshcat,
    PiecewisePolynomial,
    RotationMatrix,
    Value,
    Sphere
)
import numpy as np
import numpy.typing as npt
import itertools
import matplotlib.pyplot as plt
from scipy.spatial import KDTree
from manipulation.meshcat_utils import AddMeshcatTriad
from utils import ObjectTrajectory

group_idx = 0
def add_cameras(
        builder: DiagramBuilder,
        station: Diagram,
        plant: MultibodyPlant,
        camera_width: int,
        camera_height: int,
        horizontal_num: int,
        vertical_num: int,
        camera_distance: float,
        cameras_center: npt.NDArray[np.float32]
    ) -> Tuple[List[RgbdSensor], List[RigidTransform]]:
    global group_idx
    camera_config = CameraConfig()
    camera_config.z_far=30
    camera_config.width = camera_width
    camera_config.height = camera_height
    scene_graph = station.GetSubsystemByName("scene_graph")
    if not scene_graph.HasRenderer(camera_config.renderer_name):
        scene_graph.AddRenderer(
            camera_config.renderer_name, MakeRenderEngineGl())

    camera_systems = []
    camera_transforms = []
    thetas = np.linspace(0, 2*np.pi, horizontal_num, endpoint=False)
    phis = np.linspace(0, -np.pi, vertical_num + 2)[1:-1]
    for idx, (theta, phi) in enumerate(itertools.product(thetas, phis)):
        name = f"camera{idx}_group{group_idx}"
        transform = RigidTransform(RollPitchYaw(0, 0, theta).ToRotationMatrix() @ RollPitchYaw(phi, 0, 0).ToRotationMatrix(), cameras_center) @ RigidTransform([0, 0, -camera_distance])

        _, depth_camera = camera_config.MakeCameras()
        camera_sys = builder.AddSystem(RgbdSensor(
            parent_id=plant.GetBodyFrameIdIfExists(
                plant.world_frame().body().index()),
            X_PB=transform,
            depth_camera=depth_camera
        ))
        builder.Connect(
            station.GetOutputPort(
                "query_object"), camera_sys.query_object_input_port()
        )
        builder.ExportOutput(
            camera_sys.color_image_output_port(), f"{name}.rgb_image"
        )
        builder.ExportOutput(
            camera_sys.depth_image_32F_output_port(), f"{name}.depth_image"
        )
        builder.ExportOutput(
            camera_sys.label_image_output_port(), f"{name}.label_image"
        )
        camera_sys.set_name(name)
        camera_systems.append(camera_sys)
        camera_transforms.append(transform)

    group_idx += 1
    return camera_systems, camera_transforms

class CameraBackedSystem(LeafSystem):
    def __init__(
            self,
            cameras: List[RgbdSensor],
            camera_transforms: List[RigidTransform],
            pred_thresh: int,
            thrown_model_name: str,
            plant: MultibodyPlant,
            meshcat: Optional[Meshcat] = None,
        ):
        super().__init__()

        self._pred_thresh = pred_thresh
        self._camera_infos = [camera.depth_camera_info() for camera in cameras]
        self._camera_transforms = camera_transforms
        self._meshcat = meshcat

        # Index of the object
        model_idx = plant.GetModelInstanceByName(thrown_model_name)
        body_idx, = map(int, plant.GetBodyIndices(model_idx))
        self._obj_idx = body_idx

        # Camera inputs
        self._camera_depth_inputs = [self.DeclareAbstractInputPort(
            f"camera{i}.depth_input", AbstractValue.Make(ImageDepth32F(camera_info.width(), camera_info.height())))
            for i, camera_info in enumerate(self._camera_infos)]

        self._camera_label_inputs = [self.DeclareAbstractInputPort(
            f"camera{i}.label_input", AbstractValue.Make(ImageLabel16I(camera_info.width(), camera_info.height())))
            for i, camera_info in enumerate(self._camera_infos)]

    def camera_input_ports(self, camera_idx: int) -> Tuple[InputPort, InputPort]:
        return self._camera_depth_inputs[camera_idx], self._camera_label_inputs[camera_idx]

    def ConnectCameras(self, builder: DiagramBuilder, cameras: List[RgbdSensor]):
        for camera, depth_input, label_input in zip(cameras, self._camera_depth_inputs, self._camera_label_inputs):
            builder.Connect(camera.depth_image_32F_output_port(), depth_input)
            builder.Connect(camera.label_image_output_port(), label_input)

    def GetCameraPoints(self, context: Context) -> npt.NDArray[np.float32]:
        total_point_cloud = np.zeros((3, 0))
        for camera_info, transform, depth_input, label_input in zip(
                self._camera_infos,
                self._camera_transforms,
                self._camera_depth_inputs,
                self._camera_label_inputs
            ):
            height = camera_info.height()
            width = camera_info.width()
            center_x = camera_info.center_x()
            center_y = camera_info.center_y()
            focal_x = camera_info.focal_x()
            focal_y = camera_info.focal_y()

            depth_img = depth_input.Eval(context).data#[::-1]
            label_img = label_input.Eval(context).data#[::-1]
            u_coords, v_coords, _ = np.meshgrid(np.arange(width), np.arange(height), [0], copy=False)
            distances_coords = np.stack([u_coords, v_coords, depth_img], axis=-1)
            depth_pixel = distances_coords[np.logical_and(label_img == self._obj_idx, np.abs(depth_img) != np.inf)]

            u = depth_pixel[:, 0]
            v = depth_pixel[:, 1]
            z = depth_pixel[:, 2]

            x = (u - center_x) * z / focal_x
            y = (v - center_y) * z / focal_y
            pC = np.stack([x, y, z])

            if pC.shape[1] >= self._pred_thresh:
                total_point_cloud = np.concatenate([total_point_cloud, (transform @ pC)], axis=-1)
        return total_point_cloud

    def PublishMeshcat(self, points: npt.NDArray[np.float32]):
        cloud = PointCloud(points.shape[1])
        if points.shape[1] > 0:
            cloud.mutable_xyzs()[:] = points
        if self._meshcat is not None:
            self._meshcat.SetObject(f"{str(self)}PointCloud", cloud, point_size=0.01, rgba=Rgba(1, 0.5, 0.5))

class PointCloudGenerator(CameraBackedSystem):
    def __init__(
            self,
            cameras: List[RgbdSensor],
            camera_transforms: List[RigidTransform],
            cameras_center: npt.NDArray[np.float32],
            pred_thresh: int,
            thrown_model_name: str,
            plant: MultibodyPlant,
            meshcat: Optional[Meshcat] = None,
        ):
        super().__init__(
            cameras=cameras,
            camera_transforms=camera_transforms,
            pred_thresh=pred_thresh,
            thrown_model_name=thrown_model_name,
            plant=plant,
            meshcat=meshcat
        )

        self._cameras_center = cameras_center
        self._point_cloud = PointCloud()
        self._point_cloud_output = self.DeclareAbstractOutputPort(
            'point_cloud',
            lambda: AbstractValue.Make(PointCloud()),
            self.OutputPointCloud
        )

    @property
    def point_cloud_output_port(self) -> OutputPort:
        return self._point_cloud_output

    def OutputPointCloud(self, context: Context, output: Value):
        output.set_value(self._point_cloud)

    def CapturePointCloud(self, context: Context):
        points = (self.GetCameraPoints(context).T - self._cameras_center).T
        self._point_cloud = PointCloud(points.shape[1])
        self._point_cloud.mutable_xyzs()[:] = points
        self.PublishMeshcat(points)

pred_traj_calls = 0
class TrajectoryPredictor(CameraBackedSystem):
    """
    Performs ICP after first keying out the objects
    """
    def __init__(
            self,
            cameras: List[RgbdSensor],
            camera_transforms: List[RigidTransform],
            pred_thresh: int,
            pred_samples_thresh: int,
            ransac_iters: int,
            ransac_thresh: np.float32,
            ransac_rot_thresh: np.float32,
            ransac_window: int,
            thrown_model_name: str,
            plant: MultibodyPlant,
            estimate_pose: bool = True,
            meshcat: Optional[Meshcat] = None,
        ):
        super().__init__(
            cameras=cameras,
            camera_transforms=camera_transforms,
            pred_thresh=pred_thresh,
            thrown_model_name=thrown_model_name,
            plant=plant,
            meshcat=meshcat
        )

        self._point_kd_tree = None
        self._pred_samples_thresh = pred_samples_thresh
        self._ransac_iters = ransac_iters
        self._ransac_thresh = ransac_thresh
        self._ransac_rot_thresh = ransac_rot_thresh
        self._ransac_window = ransac_window
<<<<<<< HEAD
        self._estimate_pose = False
        if "ball" in thrown_model_name:
            self._estimate_pose = False
            print(f"Object is a ball; has rotational symmetry. Predicting translation only (no rotation).")
        else:
            self._estimate_pose = True
=======
        self._estimate_pose = estimate_pose
>>>>>>> 116640d5
        # AddMeshcatTriad(self._meshcat, "obj_transform")

        # Input port for object point cloud for ICP
        self._obj_point_cloud_input = self.DeclareAbstractInputPort(
            "obj_point_cloud",
            AbstractValue.Make(PointCloud())
        )

        # Saved previous poses
        self._poses_state = self.DeclareAbstractState(AbstractValue.Make(deque()))
        self._traj_state = self.DeclareAbstractState(AbstractValue.Make(ObjectTrajectory()))

        # Update Event
        self.DeclarePeriodicPublishEvent(0.01, 0, self.PredictTrajectory)

        port = self.DeclareAbstractOutputPort(
            "object_trajectory",
            lambda: AbstractValue.Make(ObjectTrajectory()),
            self.OutputTrajectory,
        )

    @property
    def point_cloud_input_port(self) -> OutputPort:
        return self._obj_point_cloud_input


    def PredictTrajectory(self, context: Context):
        scene_points = self.GetCameraPoints(context)
        self.PublishMeshcat(scene_points)
        if scene_points.shape[1] == 0:
            return

        X = self._calculate_icp(context, scene_points.T, self._get_previous_pose(context).inverse())
        self._update_ransac(context, X)

        # Visualize spheres for the data points that are used for prediction
        # self._meshcat.SetTransform("obj_transform", X)
        global pred_traj_calls
        pred_traj_calls += 1
        self._meshcat.SetObject(f"PredTrajSpheres/{pred_traj_calls}", Sphere(0.005), Rgba(159 / 255, 131 / 255, 3 / 255, 1))
        self._meshcat.SetTransform(f"PredTrajSpheres/{pred_traj_calls}", X)

    def _maybe_init_point_cloud(self, context: Context):
        if self._point_kd_tree is None:
            points = self._obj_point_cloud_input.Eval(context).xyzs()
            self._point_kd_tree = KDTree(points.T)

    def _get_previous_pose(self, context: Context) -> RigidTransform():
        poses = context.get_abstract_state(self._poses_state).get_value()
        if not poses:
            return RigidTransform()
        pose, _ = poses[0]
        return pose

    def _calculate_icp(self, context: Context, p_s: npt.NDArray[np.float32], X_init: RigidTransform = RigidTransform()) -> RigidTransform:
        self._maybe_init_point_cloud(context)

        p_s = (X_init @ p_s.T).T
        X = X_init

        prev_cost = np.inf
        while True:
            d, i = self._point_kd_tree.query(p_s)
            if np.allclose(prev_cost, d.mean()):
                break
            prev_cost = d.mean()

            p_Om = self._point_kd_tree.data[i]

            p_Ombar = p_Om.mean(axis=0)
            p_sbar = p_s.mean(axis=0)
            W = (p_Om - p_Ombar).T @ (p_s - p_sbar)

            U, _, Vh = np.linalg.svd(W)
            D = np.zeros((3, 3))
            D[range(3), range(3)] = [1, 1, np.linalg.det(U @ Vh)]

            R_star = U @ D @ Vh
            p_star = p_Ombar - R_star @ p_sbar
            X_star = RigidTransform(RotationMatrix(R_star), p_star)

            p_s = (X_star @ p_s.T).T
            X = X_star @ X
        X = X.inverse()
        if not self._estimate_pose:
            X.set_rotation(RotationMatrix())
        return X

    def _update_ransac(self, context: Context, X: RigidTransform):
        poses_state = context.get_abstract_state(self._poses_state)
        poses = poses_state.get_mutable_value()
        poses.appendleft((X, context.get_time()))
        if len(poses) > self._ransac_window:
            poses.pop()

        if len(poses) < max(self._pred_samples_thresh, 2):
            return

        best_match_count = 0
        best_match_cost = 0
        best_traj = ObjectTrajectory()
        for _ in range(self._ransac_iters):
            i, j = np.random.choice(len(poses), size=2, replace=False)
            traj_guess = ObjectTrajectory.CalculateTrajectory(*poses[i], *poses[j])
            pose_pairs = list((pose, traj_guess.value(t)) for pose, t in poses)

            dists = np.array([np.linalg.norm(
                        pose.translation() - pose_guess.translation()
                     ) for pose, pose_guess in pose_pairs])
            rots = np.array([np.abs(RotationMatrix(
                        pose.rotation().inverse() @ pose_guess.rotation()
                    ).ToAngleAxis().angle()) for pose, pose_guess in pose_pairs])

            matches = np.logical_and(dists < self._ransac_thresh, rots < self._ransac_rot_thresh)
            match_count = matches.sum()
            match_cost = dists[matches].sum() + rots[matches].sum()

            if match_count > best_match_count or (match_count == best_match_count and match_cost < best_match_cost):
                best_traj = traj_guess
                best_match_count = match_count
                best_match_cost = match_cost


        # Plot spheres along predicted trajectory
        for t in np.linspace(0, 1, 100):
            self._meshcat.SetObject(f"RansacSpheres/{t}", Sphere(0.01), Rgba(0.2, 0.2, 1, 1))
            self._meshcat.SetTransform(f"RansacSpheres/{t}", RigidTransform(best_traj.value(t)))

        context.SetAbstractState(self._traj_state, best_traj)

    def OutputTrajectory(self, context, output):
        output.set_value(context.get_abstract_state(self._traj_state).get_value())<|MERGE_RESOLUTION|>--- conflicted
+++ resolved
@@ -253,16 +253,7 @@
         self._ransac_thresh = ransac_thresh
         self._ransac_rot_thresh = ransac_rot_thresh
         self._ransac_window = ransac_window
-<<<<<<< HEAD
-        self._estimate_pose = False
-        if "ball" in thrown_model_name:
-            self._estimate_pose = False
-            print(f"Object is a ball; has rotational symmetry. Predicting translation only (no rotation).")
-        else:
-            self._estimate_pose = True
-=======
         self._estimate_pose = estimate_pose
->>>>>>> 116640d5
         # AddMeshcatTriad(self._meshcat, "obj_transform")
 
         # Input port for object point cloud for ICP
