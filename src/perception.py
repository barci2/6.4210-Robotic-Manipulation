"""
Output ports:
 - Trajectory object
 - A downsampled PointCloud object (containing just the object) in Object frame
"""

from collections import deque
from typing import Optional, List, Tuple
from pydrake.all import (
    AbstractValue,
    Trajectory,
    PointCloud,
    DiagramBuilder,
    RgbdSensor,
    MultibodyPlant,
    CameraConfig,
    RigidTransform,
    Diagram,
    RollPitchYaw,
    MakeRenderEngineGl,
    LeafSystem,
    AbstractValue,
    Context,
    InputPort,
    ImageDepth32F,
    ImageLabel16I,
    PointCloud,
    OutputPort,
    Rgba,
    Meshcat,
    PiecewisePolynomial,
    RotationMatrix,
    Value,
    Sphere
)
import numpy as np
import numpy.typing as npt
import itertools
import matplotlib.pyplot as plt
from scipy.spatial import KDTree
from manipulation.meshcat_utils import AddMeshcatTriad
<<<<<<< HEAD

from utils import ObjectTrajectory

=======
from utils import ObjectTrajectory
>>>>>>> 8d11213e

group_idx = 0
def add_cameras(
        builder: DiagramBuilder,
        station: Diagram,
        plant: MultibodyPlant,
        camera_width: int,
        camera_height: int,
        horizontal_num: int,
        vertical_num: int,
        camera_distance: float,
        cameras_center: npt.NDArray[np.float32]
    ) -> Tuple[List[RgbdSensor], List[RigidTransform]]:
    global group_idx
    camera_config = CameraConfig()
    camera_config.width = camera_width
    camera_config.height = camera_height
    scene_graph = station.GetSubsystemByName("scene_graph")
    if not scene_graph.HasRenderer(camera_config.renderer_name):
        scene_graph.AddRenderer(
            camera_config.renderer_name, MakeRenderEngineGl())

    camera_systems = []
    camera_transforms = []
    thetas = np.linspace(0, 2*np.pi, horizontal_num, endpoint=False)
    phis = np.linspace(0, -np.pi, vertical_num + 2)[1:-1]
    for idx, (theta, phi) in enumerate(itertools.product(thetas, phis)):
        name = f"camera{idx}_group{group_idx}"
        transform = RigidTransform(RollPitchYaw(0, 0, theta).ToRotationMatrix(
        ) @ RollPitchYaw(phi, 0, 0).ToRotationMatrix(), cameras_center) @ RigidTransform([0, 0, -camera_distance])

        _, depth_camera = camera_config.MakeCameras()
        camera_sys = builder.AddSystem(RgbdSensor(
            parent_id=plant.GetBodyFrameIdIfExists(
                plant.world_frame().body().index()),
            X_PB=transform,
            depth_camera=depth_camera
        ))
        builder.Connect(
            station.GetOutputPort(
                "query_object"), camera_sys.query_object_input_port()
        )
        builder.ExportOutput(
            camera_sys.color_image_output_port(), f"{name}.rgb_image"
        )
        builder.ExportOutput(
            camera_sys.depth_image_32F_output_port(), f"{name}.depth_image"
        )
        builder.ExportOutput(
            camera_sys.label_image_output_port(), f"{name}.label_image"
        )
        camera_sys.set_name(name)
        camera_systems.append(camera_sys)
        camera_transforms.append(transform)

    group_idx += 1
    return camera_systems, camera_transforms

class CameraBackedSystem(LeafSystem):
    def __init__(
            self,
            cameras: List[RgbdSensor],
            camera_transforms: List[RigidTransform],
            pred_thresh: int,
            thrown_model_name: str,
            plant: MultibodyPlant,
            meshcat: Optional[Meshcat] = None,
        ):
        super().__init__()

        self._pred_thresh = pred_thresh
        self._camera_infos = [camera.depth_camera_info() for camera in cameras]
        self._camera_transforms = camera_transforms
        self._meshcat = meshcat

        # Index of the object
        model_idx = plant.GetModelInstanceByName(thrown_model_name)
        body_idx, = map(int, plant.GetBodyIndices(model_idx))
        self._obj_idx = body_idx

        # Camera inputs
        self._camera_depth_inputs = [self.DeclareAbstractInputPort(
            f"camera{i}.depth_input", AbstractValue.Make(ImageDepth32F(camera_info.width(), camera_info.height())))
            for i, camera_info in enumerate(self._camera_infos)]

        self._camera_label_inputs = [self.DeclareAbstractInputPort(
            f"camera{i}.label_input", AbstractValue.Make(ImageLabel16I(camera_info.width(), camera_info.height())))
            for i, camera_info in enumerate(self._camera_infos)]

    def camera_input_ports(self, camera_idx: int) -> Tuple[InputPort, InputPort]:
        return self._camera_depth_inputs[camera_idx], self._camera_label_inputs[camera_idx]

    def ConnectCameras(self, builder: DiagramBuilder, cameras: List[RgbdSensor]):
        for camera, depth_input, label_input in zip(cameras, self._camera_depth_inputs, self._camera_label_inputs):
            builder.Connect(camera.depth_image_32F_output_port(), depth_input)
            builder.Connect(camera.label_image_output_port(), label_input)

    def GetCameraPoints(self, context: Context) -> npt.NDArray[np.float32]:
        total_point_cloud = np.zeros((3, 0))
        for camera_info, transform, depth_input, label_input in zip(
                self._camera_infos,
                self._camera_transforms,
                self._camera_depth_inputs,
                self._camera_label_inputs
            ):
            height = camera_info.height()
            width = camera_info.width()
            center_x = camera_info.center_x()
            center_y = camera_info.center_y()
            focal_x = camera_info.focal_x()
            focal_y = camera_info.focal_y()

            depth_img = depth_input.Eval(context).data
            label_img = label_input.Eval(context).data
            u_coords, v_coords, _ = np.meshgrid(np.arange(width), np.arange(height), [0], copy=False)
            distances_coords = np.stack([u_coords, v_coords, depth_img], axis=-1)
            depth_pixel = distances_coords[np.logical_and(label_img == self._obj_idx, np.abs(depth_img) != np.inf)]

            u = depth_pixel[:, 0]
            v = depth_pixel[:, 1]
            z = depth_pixel[:, 2]

            x = (u - center_x) * z / focal_x
            y = (v - center_y) * z / focal_y
            pC = np.stack([x, y, z])

            if pC.shape[1] >= self._pred_thresh:
                total_point_cloud = np.concatenate([total_point_cloud, (transform @ pC)], axis=-1)
        return total_point_cloud

    def PublishMeshcat(self, points: npt.NDArray[np.float32]):
        cloud = PointCloud(points.shape[1])
        if points.shape[1] > 0:
            cloud.mutable_xyzs()[:] = points
        if self._meshcat is not None:
            self._meshcat.SetObject(f"{str(self)}PointCloud", cloud, point_size=0.01, rgba=Rgba(1, 0.5, 0.5))

class PointCloudGenerator(CameraBackedSystem):
    def __init__(
            self,
            cameras: List[RgbdSensor],
            camera_transforms: List[RigidTransform],
            cameras_center: npt.NDArray[np.float32],
            pred_thresh: int,
            thrown_model_name: str,
            plant: MultibodyPlant,
            meshcat: Optional[Meshcat] = None,
        ):
        super().__init__(
            cameras=cameras,
            camera_transforms=camera_transforms,
            pred_thresh=pred_thresh,
            thrown_model_name=thrown_model_name,
            plant=plant,
            meshcat=meshcat
        )

        self._cameras_center = cameras_center
        self._point_cloud = PointCloud()
        self._point_cloud_output = self.DeclareAbstractOutputPort(
            'point_cloud',
            lambda: AbstractValue.Make(PointCloud()),
            self.OutputPointCloud
        )

    @property
    def point_cloud_output_port(self) -> OutputPort:
        return self._point_cloud_output

    def OutputPointCloud(self, context: Context, output: Value):
        output.set_value(self._point_cloud)

    def CapturePointCloud(self, context: Context):
        points = (self.GetCameraPoints(context).T - self._cameras_center).T
        self._point_cloud = PointCloud(points.shape[1])
        self._point_cloud.mutable_xyzs()[:] = points
        self.PublishMeshcat(points)

pred_traj_calls = 0
class TrajectoryPredictor(CameraBackedSystem):
    """
    Performs ICP after first keying out the objects
    """
    def __init__(
            self,
            cameras: List[RgbdSensor],
            camera_transforms: List[RigidTransform],
            pred_thresh: int,
            ransac_iters: int,
            ransac_thresh: np.float32,
            ransac_window: int,
            thrown_model_name: str,
            plant: MultibodyPlant,
            meshcat: Optional[Meshcat] = None,
        ):
        super().__init__(
            cameras=cameras,
            camera_transforms=camera_transforms,
            pred_thresh=pred_thresh,
            thrown_model_name=thrown_model_name,
            plant=plant,
            meshcat=meshcat
        )

        self._point_kd_tree = None
        self._ransac_iters = ransac_iters
        self._ransac_thresh = ransac_thresh
        self._ransac_window = ransac_window
        # AddMeshcatTriad(self._meshcat, "obj_transform")

        # Input port for object point cloud for ICP
        self._obj_point_cloud_input = self.DeclareAbstractInputPort(
            "obj_point_cloud",
            AbstractValue.Make(PointCloud())
        )

        # Saved previous poses
        self._poses_state = self.DeclareAbstractState(AbstractValue.Make(deque([(RigidTransform(), 0)])))
        self._traj_state = self.DeclareAbstractState(AbstractValue.Make(ObjectTrajectory()))

        # Update Event
<<<<<<< HEAD
        self.DeclarePeriodicPublishEvent(0.1, 0.12, self.PredictTrajectory)
=======
        self.DeclarePeriodicPublishEvent(0.01, 0.15, self.PredictTrajectory)
>>>>>>> 8d11213e

        port = self.DeclareAbstractOutputPort(
            "object_trajectory",
            lambda: AbstractValue.Make(ObjectTrajectory()),
<<<<<<< HEAD
            # lambda c, o: None,
            self.CreateOutput,
=======
            self.OutputTrajectory,
>>>>>>> 8d11213e
        )

    def _maybe_init_point_cloud(self, context: Context):
        if self._point_kd_tree is None:
            points = self._obj_point_cloud_input.Eval(context).xyzs()
            self._point_kd_tree = KDTree(points.T)

    @property
    def point_cloud_input_port(self) -> OutputPort:
        return self._obj_point_cloud_input


    def PredictTrajectory(self, context: Context):
        scene_points = self.GetCameraPoints(context)
        self.PublishMeshcat(scene_points)
        if scene_points.shape[1] == 0:
            return

        X = self._calculate_icp(context, scene_points.T)
        self._update_ransac(context, X)

        # global pred_traj_calls
        # pred_traj_calls += 1

        # self._meshcat.SetTransform("obj_transform", X)
        # self._meshcat.SetObject(f"PredTrajSpheres/{pred_traj_calls}", Sphere(0.005), Rgba(159 / 255, 131 / 255, 3 / 255, 1))
        # self._meshcat.SetTransform(f"PredTrajSpheres/{pred_traj_calls}", X)


    def _calculate_icp(self, context: Context, p_s: npt.NDArray[np.float32]) -> RigidTransform:
        self._maybe_init_point_cloud(context)

        X = RigidTransform()
        prev_cost = np.inf
        while True:
            d, i = self._point_kd_tree.query(p_s)
            if np.allclose(prev_cost, d.mean()):
                break
            prev_cost = d.mean()

            p_Om = self._point_kd_tree.data[i]

            p_Ombar = p_Om.mean(axis=0)
            p_sbar = p_s.mean(axis=0)
            W = (p_Om - p_Ombar).T @ (p_s - p_sbar)

            U, _, Vh = np.linalg.svd(W)
            D = np.zeros((3, 3))
            D[range(3), range(3)] = [1, 1, np.linalg.det(U @ Vh)]

            R_star = U @ D @ Vh
            p_star = p_Ombar - R_star @ p_sbar
            X_star = RigidTransform(RotationMatrix(R_star), p_star)

            p_s = (X_star @ p_s.T).T
            X = X_star @ X
<<<<<<< HEAD
        self._meshcat.SetTransform("obj_transform", X.inverse())
        self._meshcat.SetObject(f"PredTrajSpheres/{pred_traj_calls}", Sphere(0.005), Rgba(159 / 255, 131 / 255, 3 / 255, 1))
        self._meshcat.SetTransform(f"PredTrajSpheres/{pred_traj_calls}", X.inverse())

    # Michael added this function to test connecting the two leafsystems
    def CreateOutput(self, context, output):
        obj_traj = ObjectTrajectory((0,-3,5), (0,-3,5), (-9.81/2,4,0.75))
        output.set_value(obj_traj)
=======
        return X.inverse()

    def _update_ransac(self, context: Context, X: RigidTransform):
        poses_state = context.get_abstract_state(self._poses_state)
        poses = poses_state.get_mutable_value()
        poses.appendleft((X, context.get_time()))
        if len(poses) > self._ransac_window:
            poses.pop()

        # context.SetAbstractState(self._poses_state, poses)
        if len(poses) == 1:
            context.SetAbstractState(self._traj_state, ObjectTrajectory.CalculateTrajectory(
                X, 0, X, context.get_time()
            ))
            return

        best_match_count = 0
        best_match_cost = 0
        best_traj = ObjectTrajectory()
        for _ in range(self._ransac_iters):
            i, j = np.random.choice(len(poses), size=2, replace=False)
            traj_guess = ObjectTrajectory.CalculateTrajectory(*poses[i], *poses[j])

            dists = np.array([np.linalg.norm(
                        traj_guess.value(t).translation() - pose.translation()
                     ) for pose, t in poses])
            matches = dists < self._ransac_thresh
            match_count = matches.sum()
            match_cost = dists[matches].sum()

            if match_count > best_match_count or (match_count == best_match_count and match_cost < best_match_cost):
                best_traj = traj_guess
                best_match_count = match_count
                best_match_cost = match_cost

        # for t in np.linspace(0, 2, 400):
        #     self._meshcat.SetObject(f"RansacSpheres/{t}", Sphere(0.01), Rgba(0.2, 0.2, 1, 1))
        #     self._meshcat.SetTransform(f"RansacSpheres/{t}", RigidTransform(best_traj.value(t)))

        # print(f"best_match_count {best_match_count}")
        context.SetAbstractState(self._traj_state, best_traj)

    def OutputTrajectory(self, context, output):
        output.set_value(context.get_abstract_state(self._traj_state))
>>>>>>> 8d11213e
<|MERGE_RESOLUTION|>--- conflicted
+++ resolved
@@ -39,13 +39,7 @@
 import matplotlib.pyplot as plt
 from scipy.spatial import KDTree
 from manipulation.meshcat_utils import AddMeshcatTriad
-<<<<<<< HEAD
-
 from utils import ObjectTrajectory
-
-=======
-from utils import ObjectTrajectory
->>>>>>> 8d11213e
 
 group_idx = 0
 def add_cameras(
@@ -267,21 +261,12 @@
         self._traj_state = self.DeclareAbstractState(AbstractValue.Make(ObjectTrajectory()))
 
         # Update Event
-<<<<<<< HEAD
         self.DeclarePeriodicPublishEvent(0.1, 0.12, self.PredictTrajectory)
-=======
-        self.DeclarePeriodicPublishEvent(0.01, 0.15, self.PredictTrajectory)
->>>>>>> 8d11213e
 
         port = self.DeclareAbstractOutputPort(
             "object_trajectory",
             lambda: AbstractValue.Make(ObjectTrajectory()),
-<<<<<<< HEAD
-            # lambda c, o: None,
-            self.CreateOutput,
-=======
             self.OutputTrajectory,
->>>>>>> 8d11213e
         )
 
     def _maybe_init_point_cloud(self, context: Context):
@@ -338,16 +323,6 @@
 
             p_s = (X_star @ p_s.T).T
             X = X_star @ X
-<<<<<<< HEAD
-        self._meshcat.SetTransform("obj_transform", X.inverse())
-        self._meshcat.SetObject(f"PredTrajSpheres/{pred_traj_calls}", Sphere(0.005), Rgba(159 / 255, 131 / 255, 3 / 255, 1))
-        self._meshcat.SetTransform(f"PredTrajSpheres/{pred_traj_calls}", X.inverse())
-
-    # Michael added this function to test connecting the two leafsystems
-    def CreateOutput(self, context, output):
-        obj_traj = ObjectTrajectory((0,-3,5), (0,-3,5), (-9.81/2,4,0.75))
-        output.set_value(obj_traj)
-=======
         return X.inverse()
 
     def _update_ransac(self, context: Context, X: RigidTransform):
@@ -391,5 +366,4 @@
         context.SetAbstractState(self._traj_state, best_traj)
 
     def OutputTrajectory(self, context, output):
-        output.set_value(context.get_abstract_state(self._traj_state))
->>>>>>> 8d11213e
+        output.set_value(context.get_abstract_state(self._traj_state))